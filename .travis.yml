--- conflicted
+++ resolved
@@ -4,11 +4,7 @@
   directories:
     - $HOME/.cache/pre-commit
 env:
-<<<<<<< HEAD
   - TEST_CMD="poetry run pytest --cov=."
-=======
-  - TEST_CMD="coverage run -m unittest"
->>>>>>> 4501f22f
 install:
   - pip install poetry
   - poetry install -E d
